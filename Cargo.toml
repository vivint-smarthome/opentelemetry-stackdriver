--- conflicted
+++ resolved
@@ -19,19 +19,12 @@
 tokio = { version = "0.2", features = ["rt-core", "rt-threaded"] }
 tracing = "0.1"
 tracing-futures = "0.2.2"
-<<<<<<< HEAD
-tracing-opentelemetry = "0.9"
-tracing-subscriber = "0.2"
 
 [dependencies]
 async-trait = "0.1.41"
 derivative = "2.1.1"
-=======
-tracing-opentelemetry = "0.8"
+tracing-opentelemetry = "0.9"
 tracing-subscriber = { version = "0.2.15", features = ["ansi"] }
-
-[dependencies]
->>>>>>> 926b20e7
 futures = "0.3"
 hex = "0.4"
 http = "0.2"
